<<<<<<< HEAD
diffusers #>=0.30.1 #git+https://github.com/huggingface/diffusers.git@main#egg=diffusers is suggested
transformers #>=4.44.0  # The development team is working on version 0.44.2
accelerate #>=0.33.0 #git+https://github.com/huggingface/accelerate.git@main#egg=accelerate is suggested
sentencepiece #>=0.2.0 # T5 used
SwissArmyTransformer #>=0.4.12
numpy #>=1.26.0
torch #>=2.4.0 # Tested in 2.2 2.3 2.4 and 2.5, The development team is working on version 2.4.0.
torchvision #>=0.19.0 # The development team is working on version 0.19.0.
gradio #>=4.42.0 # For HF gradio demo
streamlit #>=1.37.1 # For streamlit web demo
imageio #==2.34.2 # For diffusers inference export video
imageio-ffmpeg #==0.5.1 # For diffusers inference export video
openai #>=1.42.0 # For prompt refiner
moviepy #==1.0.3 # For export video
pillow #==9.5.0
=======
diffusers>=0.30.3
accelerate>=0.34.2
transformers>=4.44.2
numpy==1.26.0
torch>=2.4.0
torchvision>=0.19.0
sentencepiece>=0.2.0
SwissArmyTransformer>=0.4.12
gradio>=4.44.0
imageio>=2.35.1
imageio-ffmpeg>=0.5.1
openai>=1.45.0
moviepy>=1.0.3
pillow==9.5.0
>>>>>>> 6a2efb84
<|MERGE_RESOLUTION|>--- conflicted
+++ resolved
@@ -1,32 +1,15 @@
-<<<<<<< HEAD
-diffusers #>=0.30.1 #git+https://github.com/huggingface/diffusers.git@main#egg=diffusers is suggested
-transformers #>=4.44.0  # The development team is working on version 0.44.2
-accelerate #>=0.33.0 #git+https://github.com/huggingface/accelerate.git@main#egg=accelerate is suggested
-sentencepiece #>=0.2.0 # T5 used
-SwissArmyTransformer #>=0.4.12
-numpy #>=1.26.0
-torch #>=2.4.0 # Tested in 2.2 2.3 2.4 and 2.5, The development team is working on version 2.4.0.
-torchvision #>=0.19.0 # The development team is working on version 0.19.0.
-gradio #>=4.42.0 # For HF gradio demo
-streamlit #>=1.37.1 # For streamlit web demo
-imageio #==2.34.2 # For diffusers inference export video
-imageio-ffmpeg #==0.5.1 # For diffusers inference export video
-openai #>=1.42.0 # For prompt refiner
-moviepy #==1.0.3 # For export video
-pillow #==9.5.0
-=======
-diffusers>=0.30.3
-accelerate>=0.34.2
-transformers>=4.44.2
+diffusers>=0.30.1 #git+https://github.com/huggingface/diffusers.git@main#egg=diffusers is suggested
+transformers>=4.44.0  # The development team is working on version 0.44.2
+accelerate>=0.33.0 #git+https://github.com/huggingface/accelerate.git@main#egg=accelerate is suggested
+sentencepiece>=0.2.0 # T5 used
+SwissArmyTransformer>=0.4.12
 numpy==1.26.0
-torch>=2.4.0
-torchvision>=0.19.0
-sentencepiece>=0.2.0
-SwissArmyTransformer>=0.4.12
-gradio>=4.44.0
-imageio>=2.35.1
-imageio-ffmpeg>=0.5.1
-openai>=1.45.0
-moviepy>=1.0.3
-pillow==9.5.0
->>>>>>> 6a2efb84
+torch>=2.4.0 # Tested in 2.2 2.3 2.4 and 2.5, The development team is working on version 2.4.0.
+torchvision>=0.19.0 # The development team is working on version 0.19.0.
+gradio>=4.42.0 # For HF gradio demo
+streamlit>=1.37.1 # For streamlit web demo
+imageio==2.34.2 # For diffusers inference export video
+imageio-ffmpeg==0.5.1 # For diffusers inference export video
+openai>=1.42.0 # For prompt refiner
+moviepy==1.0.3 # For export video
+pillow==9.5.0