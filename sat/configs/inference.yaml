args:
  image2video: False # True for image2video, False for text2video
  latent_channels: 16
  mode: inference
  # load: "{your CogVideoX SAT folder}/transformer" # This is for Full model without lora adapter
  # load: "{your lora folder} such as zRzRzRzRzRzRzR/lora-disney-08-20-13-28" # This is for Full model without lora adapter
<<<<<<< HEAD
  # load: /data/Dynamics/cogvideox-sat/2b/transformer
  load: /data/Dynamics/cogvideox_lora_ckpts/lora_cogvidx5b_scalarflow_all-09-03-06-50/

  batch_size: 1
  input_type: txt
  input_file: configs/test_smoke_start110.txt
  sampling_num_frames: 21  # Must be 13, 11 or 9
  sampling_fps: 8
  # fp16: True # For CogVideoX-2B
  bf16: True # For CogVideoX-5B
  output_dir: /data/Dynamics/cogvideox_lora_outputs/5b_lora_sample_21_test/
=======
  batch_size: 1
  input_type: txt
  input_file: configs/test.txt
  sampling_image_size: [480, 720]
  sampling_num_frames: 13  # Must be 13, 11 or 9
  sampling_fps: 8
#  fp16: True # For CogVideoX-2B
  bf16: True # For CogVideoX-5B and CoGVideoX-5B-I2V
  output_dir: outputs/
>>>>>>> 6a2efb84
  force_inference: True<|MERGE_RESOLUTION|>--- conflicted
+++ resolved
@@ -4,27 +4,16 @@
   mode: inference
   # load: "{your CogVideoX SAT folder}/transformer" # This is for Full model without lora adapter
   # load: "{your lora folder} such as zRzRzRzRzRzRzR/lora-disney-08-20-13-28" # This is for Full model without lora adapter
-<<<<<<< HEAD
   # load: /data/Dynamics/cogvideox-sat/2b/transformer
   load: /data/Dynamics/cogvideox_lora_ckpts/lora_cogvidx5b_scalarflow_all-09-03-06-50/
 
   batch_size: 1
   input_type: txt
   input_file: configs/test_smoke_start110.txt
+  sampling_image_size: [480, 720]
   sampling_num_frames: 21  # Must be 13, 11 or 9
   sampling_fps: 8
   # fp16: True # For CogVideoX-2B
-  bf16: True # For CogVideoX-5B
-  output_dir: /data/Dynamics/cogvideox_lora_outputs/5b_lora_sample_21_test/
-=======
-  batch_size: 1
-  input_type: txt
-  input_file: configs/test.txt
-  sampling_image_size: [480, 720]
-  sampling_num_frames: 13  # Must be 13, 11 or 9
-  sampling_fps: 8
-#  fp16: True # For CogVideoX-2B
   bf16: True # For CogVideoX-5B and CoGVideoX-5B-I2V
   output_dir: outputs/
->>>>>>> 6a2efb84
   force_inference: True