--- conflicted
+++ resolved
@@ -5,18 +5,12 @@
 
 import torch
 import torch.nn as nn
-<<<<<<< HEAD
 import torch.nn.functional as F
 
 # import rearrange
 from einops import rearrange
 from omegaconf import ListConfig
 
-=======
-from omegaconf import ListConfig
-from ...util import append_dims, instantiate_from_config
-from ...modules.autoencoding.lpips.loss.lpips import LPIPS
->>>>>>> 6a2efb84
 from sat import mpu
 
 from ...modules.autoencoding.lpips.loss.lpips import LPIPS
