import io
import math
import os
import random
import sys
import threading

from fractions import Fraction
from functools import partial
from typing import Any, Dict, Optional, Tuple, Union

import decord
import numpy as np
import torch
import torchvision.transforms as TT

from decord import VideoReader
from regex import F
from sgm.webds import MetaDistributedWebDataset
from torch.utils.data import Dataset
from torchvision.io import _video_opt
from torchvision.io.video import (
    _align_audio_frames,
    _check_av_available,
    _read_from_stream,
    av,
)
from torchvision.transforms import InterpolationMode
from torchvision.transforms.functional import center_crop, resize
from tqdm import tqdm


def read_video(
    filename: str,
    start_pts: Union[float, Fraction] = 0,
    end_pts: Optional[Union[float, Fraction]] = None,
    pts_unit: str = "pts",
    output_format: str = "THWC",
) -> Tuple[torch.Tensor, torch.Tensor, Dict[str, Any]]:
    """
    Reads a video from a file, returning both the video frames and the audio frames

    Args:
        filename (str): path to the video file
        start_pts (int if pts_unit = 'pts', float / Fraction if pts_unit = 'sec', optional):
            The start presentation time of the video
        end_pts (int if pts_unit = 'pts', float / Fraction if pts_unit = 'sec', optional):
            The end presentation time
        pts_unit (str, optional): unit in which start_pts and end_pts values will be interpreted,
            either 'pts' or 'sec'. Defaults to 'pts'.
        output_format (str, optional): The format of the output video tensors. Can be either "THWC" (default) or "TCHW".

    Returns:
        vframes (Tensor[T, H, W, C] or Tensor[T, C, H, W]): the `T` video frames
        aframes (Tensor[K, L]): the audio frames, where `K` is the number of channels and `L` is the number of points
        info (Dict): metadata for the video and audio. Can contain the fields video_fps (float) and audio_fps (int)
    """

    output_format = output_format.upper()
    if output_format not in ("THWC", "TCHW"):
        raise ValueError(f"output_format should be either 'THWC' or 'TCHW', got {output_format}.")

    _check_av_available()

    if end_pts is None:
        end_pts = float("inf")

    if end_pts < start_pts:
        raise ValueError(f"end_pts should be larger than start_pts, got start_pts={start_pts} and end_pts={end_pts}")

    info = {}
    audio_frames = []
    audio_timebase = _video_opt.default_timebase

    with av.open(filename, metadata_errors="ignore") as container:
        if container.streams.audio:
            audio_timebase = container.streams.audio[0].time_base
        if container.streams.video:
            video_frames = _read_from_stream(
                container,
                start_pts,
                end_pts,
                pts_unit,
                container.streams.video[0],
                {"video": 0},
            )
            video_fps = container.streams.video[0].average_rate
            # guard against potentially corrupted files
            if video_fps is not None:
                info["video_fps"] = float(video_fps)

        if container.streams.audio:
            audio_frames = _read_from_stream(
                container,
                start_pts,
                end_pts,
                pts_unit,
                container.streams.audio[0],
                {"audio": 0},
            )
            info["audio_fps"] = container.streams.audio[0].rate

    aframes_list = [frame.to_ndarray() for frame in audio_frames]

    vframes = torch.empty((0, 1, 1, 3), dtype=torch.uint8)

    if aframes_list:
        aframes = np.concatenate(aframes_list, 1)
        aframes = torch.as_tensor(aframes)
        if pts_unit == "sec":
            start_pts = int(math.floor(start_pts * (1 / audio_timebase)))
            if end_pts != float("inf"):
                end_pts = int(math.ceil(end_pts * (1 / audio_timebase)))
        aframes = _align_audio_frames(aframes, audio_frames, start_pts, end_pts)
    else:
        aframes = torch.empty((1, 0), dtype=torch.float32)

    if output_format == "TCHW":
        # [T,H,W,C] --> [T,C,H,W]
        vframes = vframes.permute(0, 3, 1, 2)

    return vframes, aframes, info


def resize_for_rectangle_crop(arr, image_size, reshape_mode="random"):
    if arr.shape[3] / arr.shape[2] > image_size[1] / image_size[0]:
        arr = resize(
            arr,
            size=[image_size[0], int(arr.shape[3] * image_size[0] / arr.shape[2])],
            interpolation=InterpolationMode.BICUBIC,
        )
    else:
        arr = resize(
            arr,
            size=[int(arr.shape[2] * image_size[1] / arr.shape[3]), image_size[1]],
            interpolation=InterpolationMode.BICUBIC,
        )

    h, w = arr.shape[2], arr.shape[3]
    arr = arr.squeeze(0)

    delta_h = h - image_size[0]
    delta_w = w - image_size[1]

    if reshape_mode == "random" or reshape_mode == "none":
        top = np.random.randint(0, delta_h + 1)
        left = np.random.randint(0, delta_w + 1)
    elif reshape_mode == "center":
        top, left = delta_h // 2, delta_w // 2
    else:
        raise NotImplementedError
    arr = TT.functional.crop(arr, top=top, left=left, height=image_size[0], width=image_size[1])
    return arr


def pad_last_frame(tensor, num_frames):
    # T, H, W, C
    if len(tensor) < num_frames:
        pad_length = num_frames - len(tensor)
        # Use the last frame to pad instead of zero
        last_frame = tensor[-1]
        pad_tensor = last_frame.unsqueeze(0).expand(pad_length, *tensor.shape[1:])
        padded_tensor = torch.cat([tensor, pad_tensor], dim=0)
        return padded_tensor
    else:
        return tensor[:num_frames]


def load_video(
    video_data,
    sampling="uniform",
    duration=None,
    num_frames=4,
    wanted_fps=None,
    actual_fps=None,
    skip_frms_num=0,
    nb_read_frames=None,
):
    decord.bridge.set_bridge("torch")
    vr = VideoReader(uri=video_data, height=-1, width=-1)
    if nb_read_frames is not None:
        ori_vlen = nb_read_frames
    else:
        ori_vlen = min(int(duration * actual_fps) - 1, len(vr))

    max_seek = int(ori_vlen - skip_frms_num - num_frames / wanted_fps * actual_fps)
    start = random.randint(skip_frms_num, max_seek + 1)
    end = int(start + num_frames / wanted_fps * actual_fps)
    n_frms = num_frames

    if sampling == "uniform":
        indices = np.arange(start, end, (end - start) / n_frms).astype(int)
    else:
        raise NotImplementedError

    # get_batch -> T, H, W, C
    temp_frms = vr.get_batch(np.arange(start, end))
    assert temp_frms is not None
    tensor_frms = torch.from_numpy(temp_frms) if type(temp_frms) is not torch.Tensor else temp_frms
    tensor_frms = tensor_frms[torch.tensor((indices - start).tolist())]

    return pad_last_frame(tensor_frms, num_frames)


def load_video_with_timeout(*args, **kwargs):
    video_container = {}

    def target_function():
        video = load_video(*args, **kwargs)
        video_container["video"] = video

    thread = threading.Thread(target=target_function)
    thread.start()
    timeout = 20
    thread.join(timeout)

    if thread.is_alive():
        print("Loading video timed out")
        raise TimeoutError
    return video_container.get("video", None).contiguous()


def process_video(
    video_path,
    image_size=None,
    duration=None,
    num_frames=4,
    wanted_fps=None,
    actual_fps=None,
    skip_frms_num=0.0,
    nb_read_frames=None,
):
    """
    video_path: str or io.BytesIO
    image_size: .
    duration: preknow the duration to speed up by seeking to sampled start. TODO by_pass if unknown.
    num_frames: wanted num_frames.
    wanted_fps: .
    skip_frms_num: ignore the first and the last xx frames, avoiding transitions.
    """

    video = load_video_with_timeout(
        video_path,
        duration=duration,
        num_frames=num_frames,
        wanted_fps=wanted_fps,
        actual_fps=actual_fps,
        skip_frms_num=skip_frms_num,
        nb_read_frames=nb_read_frames,
    )

    # --- copy and modify the image process ---
    video = video.permute(0, 3, 1, 2)  # [T, C, H, W]

    # resize
    if image_size is not None:
        video = resize_for_rectangle_crop(video, image_size, reshape_mode="center")

    return video


def process_fn_video(src, image_size, fps, num_frames, skip_frms_num=0.0, txt_key="caption"):
    while True:
        r = next(src)
        if "mp4" in r:
            video_data = r["mp4"]
        elif "avi" in r:
            video_data = r["avi"]
        else:
            print("No video data found")
            continue

        if txt_key not in r:
            txt = ""
        else:
            txt = r[txt_key]

        if isinstance(txt, bytes):
            txt = txt.decode("utf-8")
        else:
            txt = str(txt)

        duration = r.get("duration", None)
        if duration is not None:
            duration = float(duration)
        else:
            continue

        actual_fps = r.get("fps", None)
        if actual_fps is not None:
            actual_fps = float(actual_fps)
        else:
            continue

        required_frames = num_frames / fps * actual_fps + 2 * skip_frms_num
        required_duration = num_frames / fps + 2 * skip_frms_num / actual_fps

        if duration is not None and duration < required_duration:
            continue

        try:
            frames = process_video(
                io.BytesIO(video_data),
                num_frames=num_frames,
                wanted_fps=fps,
                image_size=image_size,
                duration=duration,
                actual_fps=actual_fps,
                skip_frms_num=skip_frms_num,
            )
            frames = (frames - 127.5) / 127.5
        except Exception as e:
            print(e)
            continue

        item = {
            "mp4": frames,
            "txt": txt,
            "num_frames": num_frames,
            "fps": fps,
        }

        yield item


class VideoDataset(MetaDistributedWebDataset):
    def __init__(
        self,
        path,
        image_size,
        num_frames,
        fps,
        skip_frms_num=0.0,
        nshards=sys.maxsize,
        seed=1,
        meta_names=None,
        shuffle_buffer=1000,
        include_dirs=None,
        txt_key="caption",
        **kwargs,
    ):
        if seed == -1:
            seed = random.randint(0, 1000000)
        if meta_names is None:
            meta_names = []

        if path.startswith(";"):
            path, include_dirs = path.split(";", 1)
        super().__init__(
            path,
            partial(
                process_fn_video, num_frames=num_frames, image_size=image_size, fps=fps, skip_frms_num=skip_frms_num
            ),
            seed,
            meta_names=meta_names,
            shuffle_buffer=shuffle_buffer,
            nshards=nshards,
            include_dirs=include_dirs,
        )

    @classmethod
    def create_dataset_function(cls, path, args, **kwargs):
        return cls(path, **kwargs)


class SFTDataset(Dataset):
    def __init__(self, data_dir, video_size, fps, max_num_frames, skip_frms_num=3):
        """
        skip_frms_num: ignore the first and the last xx frames, avoiding transitions.
        """
<<<<<<< HEAD
        super().__init__()

        # self.videos_list = []
        # self.captions_list = []
        # self.num_frames_list = []
        # self.fps_list = []
        msg = f"SFTDataset: "
        msg += f"data_dir={data_dir}, video_size={video_size}, fps={fps}, max_num_frames={max_num_frames}, skip_frms_num={skip_frms_num}"
        print(msg)
=======
        super(SFTDataset, self).__init__()

>>>>>>> 6a2efb84
        self.video_size = video_size
        self.fps = fps
        self.max_num_frames = max_num_frames
        self.skip_frms_num = skip_frms_num
<<<<<<< HEAD

        decord.bridge.set_bridge("torch")
        self.videos_folder = os.path.join(data_dir, "videos")
        self.labels_folder = os.path.join(data_dir, "labels")
        video_names = os.listdir(self.videos_folder)
        video_names = [video_name for video_name in video_names if video_name.endswith(".mp4")]
        self.video_paths = [os.path.join(self.videos_folder, video_name) for video_name in video_names]
        self.label_paths = [
            os.path.join(self.labels_folder, video_name.replace(".mp4", ".txt")) for video_name in video_names
        ]
        print(f"Found {len(self.video_paths)} videos")

    def __getitem__(self, index):
        video_size = self.video_size
        fps = self.fps
        max_num_frames = self.max_num_frames
        skip_frms_num = self.skip_frms_num

        video_path = self.video_paths[index]
        label_path = self.label_paths[index]
        # item = {
        #     "mp4": self.videos_list[index],
        #     "txt": self.captions_list[index],
        #     "num_frames": self.num_frames_list[index],
        #     "fps": self.fps_list[index],
        # }
        # return item

        # for filename in tqdm(filenames, desc="Loading videos"):
        #     if filename.endswith(".mp4"):
        #         video_path = os.path.join(data_dir, filename)
=======

        self.video_paths = []
        self.captions = []

        for root, dirnames, filenames in os.walk(data_dir):
            for filename in filenames:
                if filename.endswith(".mp4"):
                    video_path = os.path.join(root, filename)
                    self.video_paths.append(video_path)

                    caption_path = video_path.replace(".mp4", ".txt").replace("videos", "labels")
                    if os.path.exists(caption_path):
                        caption = open(caption_path, "r").read().splitlines()[0]
                    else:
                        caption = ""
                    self.captions.append(caption)

    def __getitem__(self, index):
        decord.bridge.set_bridge("torch")

        video_path = self.video_paths[index]
>>>>>>> 6a2efb84
        vr = VideoReader(uri=video_path, height=-1, width=-1)
        actual_fps = vr.get_avg_fps()
        ori_vlen = len(vr)

<<<<<<< HEAD
        if ori_vlen / actual_fps * fps > max_num_frames:
            num_frames = max_num_frames
            start = int(skip_frms_num)
            end = int(start + num_frames / fps * actual_fps)
            end_safty = min(int(start + num_frames / fps * actual_fps), int(ori_vlen))
=======
        if ori_vlen / actual_fps * self.fps > self.max_num_frames:
            num_frames = self.max_num_frames
            start = int(self.skip_frms_num)
            end = int(start + num_frames / self.fps * actual_fps)
            end_safty = min(int(start + num_frames / self.fps * actual_fps), int(ori_vlen))
>>>>>>> 6a2efb84
            indices = np.arange(start, end, (end - start) // num_frames).astype(int)
            temp_frms = vr.get_batch(np.arange(start, end_safty))
            assert temp_frms is not None
            tensor_frms = torch.from_numpy(temp_frms) if type(temp_frms) is not torch.Tensor else temp_frms
            tensor_frms = tensor_frms[torch.tensor((indices - start).tolist())]
        else:
<<<<<<< HEAD
            if ori_vlen > max_num_frames:
                num_frames = max_num_frames
                start = int(skip_frms_num)
                end = int(ori_vlen - skip_frms_num)
                indices = np.arange(start, end, (end - start) // num_frames).astype(int)
=======
            if ori_vlen > self.max_num_frames:
                num_frames = self.max_num_frames
                start = int(self.skip_frms_num)
                end = int(ori_vlen - self.skip_frms_num)
                indices = np.arange(start, end, max((end - start) // num_frames, 1)).astype(int)
>>>>>>> 6a2efb84
                temp_frms = vr.get_batch(np.arange(start, end))
                assert temp_frms is not None
                tensor_frms = torch.from_numpy(temp_frms) if type(temp_frms) is not torch.Tensor else temp_frms
                tensor_frms = tensor_frms[torch.tensor((indices - start).tolist())]
            else:

                def nearest_smaller_4k_plus_1(n):
                    remainder = n % 4
                    if remainder == 0:
                        return n - 3
                    else:
                        return n - remainder + 1

<<<<<<< HEAD
                start = int(skip_frms_num)
                end = int(ori_vlen - skip_frms_num)
=======
                start = int(self.skip_frms_num)
                end = int(ori_vlen - self.skip_frms_num)
>>>>>>> 6a2efb84
                num_frames = nearest_smaller_4k_plus_1(end - start)  # 3D VAE requires the number of frames to be 4k+1
                end = int(start + num_frames)
                temp_frms = vr.get_batch(np.arange(start, end))
                assert temp_frms is not None
                tensor_frms = torch.from_numpy(temp_frms) if type(temp_frms) is not torch.Tensor else temp_frms

<<<<<<< HEAD
        # the len of indices may be less than num_frames, due to round error
        tensor_frms = pad_last_frame(tensor_frms, max_num_frames)
        tensor_frms = tensor_frms.permute(0, 3, 1, 2)  # [T, H, W, C] -> [T, C, H, W]
        tensor_frms = resize_for_rectangle_crop(tensor_frms, video_size, reshape_mode="center")
        tensor_frms = (tensor_frms - 127.5) / 127.5

        # caption
        caption_path = label_path
        if os.path.exists(caption_path):
            caption = open(caption_path, "r").read().splitlines()[0]
        else:
            caption = ""

        item = {
            "mp4": tensor_frms,
            "txt": caption,
            "num_frames": num_frames,
            "fps": fps,
=======
        tensor_frms = pad_last_frame(
            tensor_frms, self.max_num_frames
        )  # the len of indices may be less than num_frames, due to round error
        tensor_frms = tensor_frms.permute(0, 3, 1, 2)  # [T, H, W, C] -> [T, C, H, W]
        tensor_frms = resize_for_rectangle_crop(tensor_frms, self.video_size, reshape_mode="center")
        tensor_frms = (tensor_frms - 127.5) / 127.5

        item = {
            "mp4": tensor_frms,
            "txt": self.captions[index],
            "num_frames": num_frames,
            "fps": self.fps,
>>>>>>> 6a2efb84
        }
        return item

    def __len__(self):
        return len(self.video_paths)

    @classmethod
    def create_dataset_function(cls, path, args, **kwargs):
        return cls(data_dir=path, **kwargs)<|MERGE_RESOLUTION|>--- conflicted
+++ resolved
@@ -368,8 +368,9 @@
         """
         skip_frms_num: ignore the first and the last xx frames, avoiding transitions.
         """
-<<<<<<< HEAD
         super().__init__()
+
+        # TODO: copy the upstream version
 
         # self.videos_list = []
         # self.captions_list = []
@@ -378,15 +379,10 @@
         msg = f"SFTDataset: "
         msg += f"data_dir={data_dir}, video_size={video_size}, fps={fps}, max_num_frames={max_num_frames}, skip_frms_num={skip_frms_num}"
         print(msg)
-=======
-        super(SFTDataset, self).__init__()
-
->>>>>>> 6a2efb84
         self.video_size = video_size
         self.fps = fps
         self.max_num_frames = max_num_frames
         self.skip_frms_num = skip_frms_num
-<<<<<<< HEAD
 
         decord.bridge.set_bridge("torch")
         self.videos_folder = os.path.join(data_dir, "videos")
@@ -418,65 +414,26 @@
         # for filename in tqdm(filenames, desc="Loading videos"):
         #     if filename.endswith(".mp4"):
         #         video_path = os.path.join(data_dir, filename)
-=======
-
-        self.video_paths = []
-        self.captions = []
-
-        for root, dirnames, filenames in os.walk(data_dir):
-            for filename in filenames:
-                if filename.endswith(".mp4"):
-                    video_path = os.path.join(root, filename)
-                    self.video_paths.append(video_path)
-
-                    caption_path = video_path.replace(".mp4", ".txt").replace("videos", "labels")
-                    if os.path.exists(caption_path):
-                        caption = open(caption_path, "r").read().splitlines()[0]
-                    else:
-                        caption = ""
-                    self.captions.append(caption)
-
-    def __getitem__(self, index):
-        decord.bridge.set_bridge("torch")
-
-        video_path = self.video_paths[index]
->>>>>>> 6a2efb84
         vr = VideoReader(uri=video_path, height=-1, width=-1)
         actual_fps = vr.get_avg_fps()
         ori_vlen = len(vr)
 
-<<<<<<< HEAD
         if ori_vlen / actual_fps * fps > max_num_frames:
             num_frames = max_num_frames
             start = int(skip_frms_num)
             end = int(start + num_frames / fps * actual_fps)
             end_safty = min(int(start + num_frames / fps * actual_fps), int(ori_vlen))
-=======
-        if ori_vlen / actual_fps * self.fps > self.max_num_frames:
-            num_frames = self.max_num_frames
-            start = int(self.skip_frms_num)
-            end = int(start + num_frames / self.fps * actual_fps)
-            end_safty = min(int(start + num_frames / self.fps * actual_fps), int(ori_vlen))
->>>>>>> 6a2efb84
             indices = np.arange(start, end, (end - start) // num_frames).astype(int)
             temp_frms = vr.get_batch(np.arange(start, end_safty))
             assert temp_frms is not None
             tensor_frms = torch.from_numpy(temp_frms) if type(temp_frms) is not torch.Tensor else temp_frms
             tensor_frms = tensor_frms[torch.tensor((indices - start).tolist())]
         else:
-<<<<<<< HEAD
             if ori_vlen > max_num_frames:
                 num_frames = max_num_frames
                 start = int(skip_frms_num)
                 end = int(ori_vlen - skip_frms_num)
                 indices = np.arange(start, end, (end - start) // num_frames).astype(int)
-=======
-            if ori_vlen > self.max_num_frames:
-                num_frames = self.max_num_frames
-                start = int(self.skip_frms_num)
-                end = int(ori_vlen - self.skip_frms_num)
-                indices = np.arange(start, end, max((end - start) // num_frames, 1)).astype(int)
->>>>>>> 6a2efb84
                 temp_frms = vr.get_batch(np.arange(start, end))
                 assert temp_frms is not None
                 tensor_frms = torch.from_numpy(temp_frms) if type(temp_frms) is not torch.Tensor else temp_frms
@@ -490,20 +447,14 @@
                     else:
                         return n - remainder + 1
 
-<<<<<<< HEAD
                 start = int(skip_frms_num)
                 end = int(ori_vlen - skip_frms_num)
-=======
-                start = int(self.skip_frms_num)
-                end = int(ori_vlen - self.skip_frms_num)
->>>>>>> 6a2efb84
                 num_frames = nearest_smaller_4k_plus_1(end - start)  # 3D VAE requires the number of frames to be 4k+1
                 end = int(start + num_frames)
                 temp_frms = vr.get_batch(np.arange(start, end))
                 assert temp_frms is not None
                 tensor_frms = torch.from_numpy(temp_frms) if type(temp_frms) is not torch.Tensor else temp_frms
 
-<<<<<<< HEAD
         # the len of indices may be less than num_frames, due to round error
         tensor_frms = pad_last_frame(tensor_frms, max_num_frames)
         tensor_frms = tensor_frms.permute(0, 3, 1, 2)  # [T, H, W, C] -> [T, C, H, W]
@@ -522,20 +473,6 @@
             "txt": caption,
             "num_frames": num_frames,
             "fps": fps,
-=======
-        tensor_frms = pad_last_frame(
-            tensor_frms, self.max_num_frames
-        )  # the len of indices may be less than num_frames, due to round error
-        tensor_frms = tensor_frms.permute(0, 3, 1, 2)  # [T, H, W, C] -> [T, C, H, W]
-        tensor_frms = resize_for_rectangle_crop(tensor_frms, self.video_size, reshape_mode="center")
-        tensor_frms = (tensor_frms - 127.5) / 127.5
-
-        item = {
-            "mp4": tensor_frms,
-            "txt": self.captions[index],
-            "num_frames": num_frames,
-            "fps": self.fps,
->>>>>>> 6a2efb84
         }
         return item
 
