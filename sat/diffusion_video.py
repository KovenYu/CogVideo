<<<<<<< HEAD
import gc
import math
=======
import random

import math
from typing import Any, Dict, List, Tuple, Union
from omegaconf import ListConfig
import torch.nn.functional as F
>>>>>>> 6a2efb84

from typing import Any, Dict, List, Tuple, Union

import torch
import torch.nn.functional as F

from dit_video_concat import DiffusionTransformer
from omegaconf import ListConfig
from sgm.modules import UNCONDITIONAL_CONFIG, GeneralConditioner
from sgm.modules.autoencoding.temporal_ae import VideoDecoder
from sgm.modules.diffusionmodules.denoiser import DiscreteDenoiser
from sgm.modules.diffusionmodules.loss import VideoDiffusionLoss
from sgm.modules.diffusionmodules.sampling import VPSDEDPMPP2MSampler
from sgm.modules.diffusionmodules.wrappers import OPENAIUNETWRAPPER
from sgm.util import (
    default,
    disabled_train,
    get_obj_from_str,
    instantiate_from_config,
    log_txt_as_img,
)
from torch import nn
from vae_modules.autoencoder import VideoAutoencoderInferenceWrapper

from sat import mpu
<<<<<<< HEAD
from sat.helpers import print_rank0
=======
>>>>>>> 6a2efb84


class SATVideoDiffusionEngine(nn.Module):
    def __init__(self, args, **kwargs):
        super().__init__()

        model_config = args.model_config
        # model args preprocess
        log_keys = model_config.get("log_keys", None)
        input_key = model_config.get("input_key", "mp4")
        network_config = model_config.get("network_config", None)
        network_wrapper = model_config.get("network_wrapper", None)
        denoiser_config = model_config.get("denoiser_config", None)
        sampler_config = model_config.get("sampler_config", None)
        conditioner_config = model_config.get("conditioner_config", None)
        first_stage_config = model_config.get("first_stage_config", None)
        loss_fn_config = model_config.get("loss_fn_config", None)
        scale_factor = model_config.get("scale_factor", 1.0)
        latent_input = model_config.get("latent_input", False)
        disable_first_stage_autocast = model_config.get("disable_first_stage_autocast", False)
        no_cond_log = model_config.get("disable_first_stage_autocast", False)
        not_trainable_prefixes = model_config.get("not_trainable_prefixes", ["first_stage_model", "conditioner"])
        compile_model = model_config.get("compile_model", False)
        en_and_decode_n_samples_a_time = model_config.get("en_and_decode_n_samples_a_time", None)
        lr_scale = model_config.get("lr_scale", None)
        lora_train = model_config.get("lora_train", False)
        self.use_pd = model_config.get("use_pd", False)  # progressive distillation

        self.log_keys = log_keys
        self.input_key = input_key
        self.not_trainable_prefixes = not_trainable_prefixes
        self.en_and_decode_n_samples_a_time = en_and_decode_n_samples_a_time
        self.lr_scale = lr_scale
        self.lora_train = lora_train
        self.noised_image_input = model_config.get("noised_image_input", False)
        self.noised_image_all_concat = model_config.get("noised_image_all_concat", False)
        self.noised_image_dropout = model_config.get("noised_image_dropout", 0.0)
        if args.fp16:
            dtype = torch.float16
            dtype_str = "fp16"
        elif args.bf16:
            dtype = torch.bfloat16
            dtype_str = "bf16"
        else:
            dtype = torch.float32
            dtype_str = "fp32"
        self.dtype = dtype
        self.dtype_str = dtype_str

        network_config["params"]["dtype"] = dtype_str
        model: DiffusionTransformer = instantiate_from_config(network_config)
        self.model = get_obj_from_str(default(network_wrapper, OPENAIUNETWRAPPER))(
            model, compile_model=compile_model, dtype=dtype
        )

        self.denoiser: DiscreteDenoiser = instantiate_from_config(denoiser_config)
        self.sampler: VPSDEDPMPP2MSampler = (
            instantiate_from_config(sampler_config) if sampler_config is not None else None
        )
        self.conditioner: GeneralConditioner = instantiate_from_config(
            default(conditioner_config, UNCONDITIONAL_CONFIG)
        )

        self._init_first_stage(first_stage_config)

        self.loss_fn: VideoDiffusionLoss = (
            instantiate_from_config(loss_fn_config) if loss_fn_config is not None else None
        )

        self.latent_input = latent_input
        self.scale_factor = scale_factor
        self.disable_first_stage_autocast = disable_first_stage_autocast
        self.no_cond_log = no_cond_log
        self.device = args.device

    def disable_untrainable_params(self):
        total_trainable = 0
        for n, p in self.named_parameters():
            if p.requires_grad == False:
                continue
            flag = False
            for prefix in self.not_trainable_prefixes:
                if n.startswith(prefix) or prefix == "all":
                    flag = True
                    break

            lora_prefix = ["matrix_A", "matrix_B"]
            for prefix in lora_prefix:
                if prefix in n:
                    flag = False
                    break

            if flag:
                p.requires_grad_(False)
            else:
                total_trainable += p.numel()

        print_rank0("***** Total trainable parameters: " + str(total_trainable) + " *****")

    def reinit(self, parent_model=None):
        # reload the initial params from previous trained modules
        # you can also get access to other mixins through parent_model.get_mixin().
        pass

    def _init_first_stage(self, config):
        model: VideoAutoencoderInferenceWrapper = instantiate_from_config(config).eval()
        model.train = disabled_train
        for param in model.parameters():
            param.requires_grad = False
        self.first_stage_model = model

    def forward(self, x, batch, is_i2v=False):
        loss = self.loss_fn(self.model, self.denoiser, self.conditioner, x, batch, is_i2v=is_i2v)
        loss_mean = loss.mean()
        loss_dict = {"loss": loss_mean}
        return loss_mean, loss_dict

    def add_noise_to_first_frame(self, image):
        sigma = torch.normal(mean=-3.0, std=0.5, size=(image.shape[0],)).to(self.device)
        sigma = torch.exp(sigma).to(image.dtype)
        image_noise = torch.randn_like(image) * sigma[:, None, None, None, None]
        image = image + image_noise
        return image

    def shared_step(self, batch: Dict) -> Any:
        x = self.get_input(batch)
        if self.lr_scale is not None:
            lr_x = F.interpolate(x, scale_factor=1 / self.lr_scale, mode="bilinear", align_corners=False)
            lr_x = F.interpolate(lr_x, scale_factor=self.lr_scale, mode="bilinear", align_corners=False)
            lr_z = self.encode_first_stage(lr_x, batch)
            batch["lr_input"] = lr_z

        x = x.permute(0, 2, 1, 3, 4).contiguous()
        if self.noised_image_input:
            image = x[:, :, 0:1]
            image = self.add_noise_to_first_frame(image)
            image = self.encode_first_stage(image, batch)

        x = self.encode_first_stage(x, batch)
        x = x.permute(0, 2, 1, 3, 4).contiguous()
        if self.noised_image_input:
            image = image.permute(0, 2, 1, 3, 4).contiguous()
            if self.noised_image_all_concat:
                image = image.repeat(1, x.shape[1], 1, 1, 1)
            else:
                image = torch.concat([image, torch.zeros_like(x[:, 1:])], dim=1)
            if random.random() < self.noised_image_dropout:
                image = torch.zeros_like(image)
            batch["concat_images"] = image

        gc.collect()
        torch.cuda.empty_cache()
        loss, loss_dict = self(x, batch)
        return loss, loss_dict

    def shared_step_i2v(self, batch: Dict) -> Any:
        x = self.get_input(batch)
        if self.lr_scale is not None:
            lr_x = F.interpolate(x, scale_factor=1 / self.lr_scale, mode="bilinear", align_corners=False)
            lr_x = F.interpolate(lr_x, scale_factor=self.lr_scale, mode="bilinear", align_corners=False)
            lr_z = self.encode_first_stage(lr_x, batch)
            batch["lr_input"] = lr_z

        x = x.permute(0, 2, 1, 3, 4).contiguous()
        x = self.encode_first_stage(x, batch)
        x = x.permute(0, 2, 1, 3, 4).contiguous()

        gc.collect()
        torch.cuda.empty_cache()
        loss, loss_dict = self(x, batch, is_i2v=True)
        return loss, loss_dict

    def get_input(self, batch):
        return batch[self.input_key].to(self.dtype)

    @torch.no_grad()
    def decode_first_stage(self, z):
        z = 1.0 / self.scale_factor * z
        n_samples = default(self.en_and_decode_n_samples_a_time, z.shape[0])
        n_rounds = math.ceil(z.shape[0] / n_samples)
        all_out = []
        with torch.autocast("cuda", enabled=not self.disable_first_stage_autocast):
            for n in range(n_rounds):
                if isinstance(self.first_stage_model.decoder, VideoDecoder):
                    kwargs = {"timesteps": len(z[n * n_samples : (n + 1) * n_samples])}
                else:
                    kwargs = {}
<<<<<<< HEAD
                # use_cp = False
=======
>>>>>>> 6a2efb84
                out = self.first_stage_model.decode(z[n * n_samples : (n + 1) * n_samples], **kwargs)
                all_out.append(out)
        out = torch.cat(all_out, dim=0)
        return out

    @torch.no_grad()
    def encode_first_stage(self, x, batch):
        frame = x.shape[2]

        if frame > 1 and self.latent_input:
            x = x.permute(0, 2, 1, 3, 4).contiguous()
            return x * self.scale_factor  # already encoded

<<<<<<< HEAD
        # use_cp = False

=======
>>>>>>> 6a2efb84
        n_samples = default(self.en_and_decode_n_samples_a_time, x.shape[0])
        n_rounds = math.ceil(x.shape[0] / n_samples)
        all_out = []
        with torch.autocast("cuda", enabled=not self.disable_first_stage_autocast):
            for n in range(n_rounds):
                out = self.first_stage_model.encode(x[n * n_samples : (n + 1) * n_samples])
                all_out.append(out)
        z = torch.cat(all_out, dim=0)
        z = self.scale_factor * z
        return z

    @torch.no_grad()
    def sample(
        self,
        cond: Dict,
        uc: Union[Dict, None] = None,
        batch_size: int = 16,
        shape: Union[None, Tuple, List] = None,
        prefix=None,
        concat_images=None,
        frames_z: Union[None, torch.Tensor] = None,
        sdedit_strength: float = 1.0,
        prefix_clean_frames=None,
        **kwargs,
    ):
        randn = torch.randn(batch_size, *shape).to(torch.float32).to(self.device)
        if hasattr(self, "seeded_noise"):
            randn = self.seeded_noise(randn)

        # use a different `prefix_clean_frames` variable name for my own overlapping implementation
        if prefix is not None:
            randn = torch.cat([prefix, randn[:, prefix.shape[1] :]], dim=1)

        # broadcast noise
        mp_size = mpu.get_model_parallel_world_size()
        if mp_size > 1:
            global_rank = torch.distributed.get_rank() // mp_size
            src = global_rank * mp_size
            torch.distributed.broadcast(randn, src=src, group=mpu.get_model_parallel_group())

        scale = None
        scale_emb = None

        denoiser = lambda input, sigma, c, **addtional_model_inputs: self.denoiser(
            self.model, input, sigma, c, concat_images=concat_images, **addtional_model_inputs
        )

        samples = self.sampler(
            denoiser,
            randn,
            cond,
            uc=uc,
            scale=scale,
            scale_emb=scale_emb,
            frames_z=frames_z,
            sdedit_strength=sdedit_strength,
            prefix_clean_frames=prefix_clean_frames,
        )
        samples = samples.to(self.dtype)
        return samples

    @torch.no_grad()
    def log_conditionings(self, batch: Dict, n: int) -> Dict:
        """
        Defines heuristics to log different conditionings.
        These can be lists of strings (text-to-image), tensors, ints, ...
        """
        image_h, image_w = batch[self.input_key].shape[3:]
        log = dict()

        for embedder in self.conditioner.embedders:
            if ((self.log_keys is None) or (embedder.input_key in self.log_keys)) and not self.no_cond_log:
                x = batch[embedder.input_key][:n]
                if isinstance(x, torch.Tensor):
                    if x.dim() == 1:
                        # class-conditional, convert integer to string
                        x = [str(x[i].item()) for i in range(x.shape[0])]
                        xc = log_txt_as_img((image_h, image_w), x, size=image_h // 4)
                    elif x.dim() == 2:
                        # size and crop cond and the like
                        x = ["x".join([str(xx) for xx in x[i].tolist()]) for i in range(x.shape[0])]
                        xc = log_txt_as_img((image_h, image_w), x, size=image_h // 20)
                    else:
                        raise NotImplementedError()
                elif isinstance(x, (List, ListConfig)):
                    if isinstance(x[0], str):
                        xc = log_txt_as_img((image_h, image_w), x, size=image_h // 20)
                    else:
                        raise NotImplementedError()
                else:
                    raise NotImplementedError()
                log[embedder.input_key] = xc
        return log

    @torch.no_grad()
    def log_video(
        self,
        batch: Dict,
        N: int = 8,
        ucg_keys: List[str] = None,
        only_log_video_latents=False,
        **kwargs,
    ) -> Dict:
        conditioner_input_keys = [e.input_key for e in self.conditioner.embedders]
        if ucg_keys:
            assert all(map(lambda x: x in conditioner_input_keys, ucg_keys)), (
                "Each defined ucg key for sampling must be in the provided conditioner input keys,"
                f"but we have {ucg_keys} vs. {conditioner_input_keys}"
            )
        else:
            ucg_keys = conditioner_input_keys
        log = dict()

        x = self.get_input(batch)

        c, uc = self.conditioner.get_unconditional_conditioning(
            batch,
            force_uc_zero_embeddings=ucg_keys if len(self.conditioner.embedders) > 0 else [],
        )

        sampling_kwargs = {}

        N = min(x.shape[0], N)
        x = x.to(self.device)[:N]
        if not self.latent_input:
            log["inputs"] = x.to(torch.float32)
        x = x.permute(0, 2, 1, 3, 4).contiguous()
        z = self.encode_first_stage(x, batch)
        if not only_log_video_latents:
            log["reconstructions"] = self.decode_first_stage(z).to(torch.float32)
            log["reconstructions"] = log["reconstructions"].permute(0, 2, 1, 3, 4).contiguous()
        z = z.permute(0, 2, 1, 3, 4).contiguous()

        log.update(self.log_conditionings(batch, N))

        for k in c:
            if isinstance(c[k], torch.Tensor):
                c[k], uc[k] = map(lambda y: y[k][:N].to(self.device), (c, uc))

        if self.noised_image_input:
            image = x[:, :, 0:1]
            image = self.add_noise_to_first_frame(image)
            image = self.encode_first_stage(image, batch)
            image = image.permute(0, 2, 1, 3, 4).contiguous()
            image = torch.concat([image, torch.zeros_like(z[:, 1:])], dim=1)
            c["concat"] = image
            uc["concat"] = image
            samples = self.sample(c, shape=z.shape[1:], uc=uc, batch_size=N, **sampling_kwargs)  # b t c h w
            samples = samples.permute(0, 2, 1, 3, 4).contiguous()
            if only_log_video_latents:
                latents = 1.0 / self.scale_factor * samples
                log["latents"] = latents
            else:
                samples = self.decode_first_stage(samples).to(torch.float32)
                samples = samples.permute(0, 2, 1, 3, 4).contiguous()
                log["samples"] = samples
        else:
            samples = self.sample(c, shape=z.shape[1:], uc=uc, batch_size=N, **sampling_kwargs)  # b t c h w
            samples = samples.permute(0, 2, 1, 3, 4).contiguous()
            if only_log_video_latents:
                latents = 1.0 / self.scale_factor * samples
                log["latents"] = latents
            else:
                samples = self.decode_first_stage(samples).to(torch.float32)
                samples = samples.permute(0, 2, 1, 3, 4).contiguous()
                log["samples"] = samples
        return log<|MERGE_RESOLUTION|>--- conflicted
+++ resolved
@@ -1,14 +1,5 @@
-<<<<<<< HEAD
 import gc
 import math
-=======
-import random
-
-import math
-from typing import Any, Dict, List, Tuple, Union
-from omegaconf import ListConfig
-import torch.nn.functional as F
->>>>>>> 6a2efb84
 
 from typing import Any, Dict, List, Tuple, Union
 
@@ -34,10 +25,7 @@
 from vae_modules.autoencoder import VideoAutoencoderInferenceWrapper
 
 from sat import mpu
-<<<<<<< HEAD
 from sat.helpers import print_rank0
-=======
->>>>>>> 6a2efb84
 
 
 class SATVideoDiffusionEngine(nn.Module):
@@ -225,10 +213,6 @@
                     kwargs = {"timesteps": len(z[n * n_samples : (n + 1) * n_samples])}
                 else:
                     kwargs = {}
-<<<<<<< HEAD
-                # use_cp = False
-=======
->>>>>>> 6a2efb84
                 out = self.first_stage_model.decode(z[n * n_samples : (n + 1) * n_samples], **kwargs)
                 all_out.append(out)
         out = torch.cat(all_out, dim=0)
@@ -242,11 +226,6 @@
             x = x.permute(0, 2, 1, 3, 4).contiguous()
             return x * self.scale_factor  # already encoded
 
-<<<<<<< HEAD
-        # use_cp = False
-
-=======
->>>>>>> 6a2efb84
         n_samples = default(self.en_and_decode_n_samples_a_time, x.shape[0])
         n_rounds = math.ceil(x.shape[0] / n_samples)
         all_out = []
