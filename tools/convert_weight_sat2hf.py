--- conflicted
+++ resolved
@@ -22,7 +22,6 @@
 from typing import Any, Dict
 
 import torch
-<<<<<<< HEAD
 
 from diffusers import (
     AutoencoderKLCogVideoX,
@@ -30,8 +29,6 @@
     CogVideoXPipeline,
     CogVideoXTransformer3DModel,
 )
-=======
->>>>>>> 6a2efb84
 from transformers import T5EncoderModel, T5Tokenizer
 
 from diffusers import (
